--- conflicted
+++ resolved
@@ -8,8 +8,6 @@
         applicationId "com.kwai.koom.demo"
         versionCode 1
         versionName "1.0"
-<<<<<<< HEAD
-=======
 
         externalNativeBuild {
             cmake {
@@ -19,7 +17,6 @@
                 cFlags '-Wl,--gc-sections', '-fvisibility=hidden'
             }
         }
->>>>>>> 3fad6f0c
     }
 
     buildTypes {
@@ -45,10 +42,6 @@
 }
 
 dependencies {
-<<<<<<< HEAD
-    implementation project(':java-oom')
-=======
->>>>>>> 3fad6f0c
     implementation deps.androidx.appcompat
     implementation deps.androidx.constraintlayout
     implementation deps.material
